--- conflicted
+++ resolved
@@ -11,12 +11,7 @@
   - enabled: 1
     path: Assets/Scenes/MainScene.unity
     guid: 6c99a5d030f0653419cf5bf35e5fd542
-<<<<<<< HEAD
-  - enabled: 0
-    path: Assets/Scenes/ParallaxTest.unity
-    guid: 172b86f7ff19ab5429f350b4fcff11b7
-=======
->>>>>>> 22a0f222
+
   m_configObjects:
     com.unity.input.settings.actions: {fileID: -944628639613478452, guid: 2bcd2660ca9b64942af0de543d8d7100, type: 3}
   m_UseUCBPForAssetBundles: 0